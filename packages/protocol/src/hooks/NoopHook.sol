--- conflicted
+++ resolved
@@ -7,10 +7,8 @@
 import { Comments } from "../libraries/Comments.sol";
 import { Channels } from "../libraries/Channels.sol";
 import { IChannelManager } from "../interfaces/IChannelManager.sol";
-import {
-  IERC721Receiver
-} from "@openzeppelin/contracts/token/ERC721/IERC721Receiver.sol";
-import {Channels} from "../libraries/Channels.sol";
+import { IERC721Receiver } from "@openzeppelin/contracts/token/ERC721/IERC721Receiver.sol";
+import { Channels } from "../libraries/Channels.sol";
 
 // Fee basic hook that does nothing
 contract NoopHook is IHook {
@@ -33,18 +31,11 @@
     returns (Hooks.Permissions memory)
   {}
 
-<<<<<<< HEAD
-    function afterInitialize(
-        address channelManager,
-        Channels.Channel memory channelData,
-        uint256 channelId
-    ) external override returns (bool success) {}
-=======
   function afterInitialize(
-    address channel,
+    address channelManager,
+    Channels.Channel memory channelData,
     uint256 channelId
   ) external override returns (bool success) {}
->>>>>>> 95cb14c2
 
   function afterDeleteComment(
     Comments.Comment calldata commentData,
