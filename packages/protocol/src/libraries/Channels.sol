--- conflicted
+++ resolved
@@ -1,12 +1,8 @@
 // SPDX-License-Identifier: UNLICENSED
 pragma solidity ^0.8.20;
 
-<<<<<<< HEAD
 import "../interfaces/IHook.sol";
 import "./Hooks.sol";
-=======
-import "../libraries/Hooks.sol";
->>>>>>> 95cb14c2
 
 /// @title Channels - Library defining channel-related types
 library Channels {
