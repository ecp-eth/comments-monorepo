##### @ecp.eth/protocol

----

# `ChannelManager`

This contract allows creation and management of channels with configurable hooks, where each channel is an NFT


Implements channel management with the following security features:



## Modifiers

### `onlyCommentsContract()`








## Functions

### `constructor(address initialOwner)` (public)

Constructor sets the contract owner and initializes ERC721




### `getChannel(uint256 channelId) → struct Channels.Channel` (external)

Get a channel by its ID




### `_generateChannelId(address creator, string name, string description, string metadata) → uint256` (internal)

Generates a unique channel ID based on input parameters




### `_channelExists(uint256 channelId) → bool` (internal)

Internal function to check if a channel exists




### `createChannel(string name, string description, string metadata, address hook) → uint256 channelId` (external)

Creates a new channel




### `updateChannel(uint256 channelId, string name, string description, string metadata)` (external)

Updates an existing channel's configuration




### `setHook(uint256 channelId, address hook)` (external)

Sets the hook for a channel




### `_setHook(uint256 channelId, address hook)` (internal)

Internal function to set the hook for a channel




<<<<<<< HEAD
### `channelExists(uint256 channelId) → bool` (public)
=======
### `channelExists(uint256 channelId) → bool` (external)
>>>>>>> 370e8ac2

Checks if a channel exists




### `updateCommentsContract(address _commentsContract)` (external)

Updates the comments contract address (only owner)




### `setBaseURI(string baseURI_)` (external)

Sets the base URI for NFT metadata




### `_baseURI() → string` (internal)

Returns the base URI for token metadata


Internal function that overrides ERC721's _baseURI()


<|MERGE_RESOLUTION|>--- conflicted
+++ resolved
@@ -80,11 +80,7 @@
 
 
 
-<<<<<<< HEAD
-### `channelExists(uint256 channelId) → bool` (public)
-=======
 ### `channelExists(uint256 channelId) → bool` (external)
->>>>>>> 370e8ac2
 
 Checks if a channel exists
 
